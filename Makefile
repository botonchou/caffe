--- conflicted
+++ resolved
@@ -45,12 +45,8 @@
 	$(MKL_INCLUDE_DIR)
 LIBRARY_DIRS := /usr/lib /usr/local/lib $(CUDA_LIB_DIR) $(MKL_LIB_DIR)
 LIBRARIES := cuda cudart cublas curand protobuf opencv_core opencv_highgui \
-<<<<<<< HEAD
-	glog mkl_rt mkl_intel_thread leveldb snappy pthread boost_system
-=======
 	glog mkl_rt mkl_intel_thread leveldb snappy pthread boost_system \
-	python2.7 boost_python opencv_imgproc
->>>>>>> c8e7cce7
+	opencv_imgproc
 WARNINGS := -Wall
 
 COMMON_FLAGS := -DNDEBUG $(foreach includedir,$(INCLUDE_DIRS),-I$(includedir))
